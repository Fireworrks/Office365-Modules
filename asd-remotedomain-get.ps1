--- conflicted
+++ resolved
@@ -200,15 +200,8 @@
     param(
         [object]$Baseline
     )
-<<<<<<< HEAD
     # New array-only schema validation
-    if ($null -eq $Baseline) { return $false }
-    if ($Baseline -is [string]) { return $false }
-    if (-not ($Baseline -is [System.Array] -or $Baseline -is [System.Collections.ArrayList])) { return $false }
-    if ($Baseline.Count -lt 1) { return $false }
-=======
-    # Accept either an array of remote domain objects or a single object.
->>>>>>> 9f0839e2
+    if (-not ($Baseline -is [System.Collections.IEnumerable] -and $Baseline.Count -ge 1)) { return $false }
     $requiredFields = @(
         @{Path = 'Identity'; Description = 'Remote domain identity (Default)'},
         @{Path = 'DomainName'; Description = 'Domain name pattern'},
@@ -222,20 +215,11 @@
         @{Path = 'CharacterSet'; Description = 'MIME character set'},
         @{Path = 'NonMIMECharacterSet'; Description = 'Non-MIME character set'}
     )
-
-    # Determine candidate record
-    $candidate = $null
-    if ($Baseline -is [System.Collections.IEnumerable] -and -not ($Baseline -is [string])) {
-        if ($Baseline.Count -ge 1) { $candidate = $Baseline[0] }
-    } else {
-        $candidate = $Baseline
-    }
-    if (-not $candidate) { return $false }
-
+    $BaselineToCheck = $Baseline[0]
+    
     $missingFields = @()
-    $allowedNullFields = @('TNEFEnabled','CharacterSet','NonMIMECharacterSet')
+    
     foreach ($field in $requiredFields) {
-<<<<<<< HEAD
         $pathParts = $field.Path -split '\.'
         $current = $BaselineToCheck
         $found = $true
@@ -247,21 +231,15 @@
             }
             
             try {
-                # Check if property exists (not if it's null - null values are valid)
-                $properties = $current.PSObject.Properties.Name
-                if ($properties -notcontains $part) {
+                $current = $current.$part
+                if ($null -eq $current) {
                     $found = $false
                     break
-=======
-        try {
-            $value = $candidate.($field.Path)
-            if ($null -eq $value -and -not ($allowedNullFields -contains $field.Path)) {
-                $missingFields += @{
-                    Path = $field.Path
-                    Description = $field.Description
->>>>>>> 9f0839e2
                 }
-                $current = $current.$part
+            }
+            catch {
+                $found = $false
+                break
             }
         } catch {
             $missingFields += @{
@@ -307,35 +285,12 @@
         }
         Write-Progress -Activity "Loading Baseline" -Status "Parsing JSON..." -PercentComplete 45
         $json = $raw | ConvertFrom-Json -ErrorAction Stop
-<<<<<<< HEAD
-        # Ensure $json is always an array (PowerShell quirk: single-item JSON arrays become PSCustomObject)
-        if ($json -isnot [System.Array]) {
-            $json = @($json)
-        }
         if (-not (Test-BaselineSchema -Baseline $json)) { throw "Baseline JSON schema invalid (array format expected)." }
         $record = ($json | Where-Object { $_.Identity -eq 'Default' } | Select-Object -First 1)
         if (-not $record) { throw "No 'Default' identity record found in baseline." }
         $script:baselineLoaded = $true
         Write-Progress -Activity "Loading Baseline" -Completed
         Write-ColorOutput "✓ Baseline loaded successfully (array schema)" -Type Success
-=======
-        if (Test-BaselineSchema -Baseline $json) {
-            # Normalize to collection
-            $collection = if ($json -is [System.Collections.IEnumerable] -and -not ($json -is [string])) { $json } else { @($json) }
-            $record = ($collection | Where-Object { $_.Identity -eq 'Default' } | Select-Object -First 1)
-            if (-not $record) {
-                # If no explicit Default identity, use first record
-                $record = $collection | Select-Object -First 1
-                Write-ColorOutput "⚠️  'Default' identity not found. Using first record in baseline." -Type Warning
-            }
-            $script:baselineLoaded = $true
-            Write-Progress -Activity "Loading Baseline" -Completed
-            $sourceType = if ($isUrl) { 'Remote (GitHub)' } else { 'Local file' }
-            Write-ColorOutput "✓ Baseline loaded successfully ($sourceType)" -Type Success
-        } else {
-            throw "Baseline JSON schema invalid (unsupported format)."
-        }
->>>>>>> 9f0839e2
     }
     catch {
         Write-Progress -Activity "Loading Baseline" -Completed
